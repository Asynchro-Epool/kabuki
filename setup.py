--- conflicted
+++ resolved
@@ -1,13 +1,8 @@
-
 from distutils.core import setup
 
 setup(
     name="kabuki",
-<<<<<<< HEAD
-    version="0.2",
-=======
     version="0.3",
->>>>>>> b0819d5a
     author="Thomas V. Wiecki, Imri Sofer",
     author_email="thomas.wiecki@gmail.com",
     url="http://github.com/hddm-devs/kabuki",
