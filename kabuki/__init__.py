from hierarchical import *

import utils
import analyze
<<<<<<< HEAD
import step_methods as steps
import tests
import generate
=======
import generate
import distributions
>>>>>>> 8f567068

try:
    from IPython.core.debugger import Tracer; debug_here = Tracer()
except:
    try:
        from IPython.Debugger import Tracer; debug_here = Tracer()
    except:
        def debug_here(): pass<|MERGE_RESOLUTION|>--- conflicted
+++ resolved
@@ -2,14 +2,11 @@
 
 import utils
 import analyze
-<<<<<<< HEAD
 import step_methods as steps
 import tests
 import generate
-=======
 import generate
 import distributions
->>>>>>> 8f567068
 
 try:
     from IPython.core.debugger import Tracer; debug_here = Tracer()
