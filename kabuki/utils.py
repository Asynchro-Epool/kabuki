from __future__ import division
import numpy as np
import matplotlib.pyplot as plt
import pymc as pm
from copy import copy, deepcopy
import sys
import kabuki

def interpolate_trace(x, trace, range=(-1,1), bins=100):
    """Interpolate distribution (from samples) at position x.

    :Arguments:
        x <float>: position at which to evalute posterior.
        trace <np.ndarray>: Trace containing samples from posterior.

    :Optional:
        range <tuple=(-1,1): Bounds of histogram (should be fairly
            close around region of interest).
        bins <int=100>: Bins of histogram (should depend on trace length).

    :Returns:
        float: Posterior density at x.
    """

    import scipy.interpolate

    x_histo = np.linspace(range[0], range[1], bins)
    histo = np.histogram(trace, bins=bins, range=range, normed=True)[0]
    interp = scipy.interpolate.InterpolatedUnivariateSpline(x_histo, histo)(x)

    return interp

def save_csv(data, fname, sep=None):
    """Save record array to fname as csv.

    :Arguments:
        data <np.recarray>: Data array to output.
        fname <str>: File name.

    :Optional:
        sep <str=','>: Separator between columns.

    :SeeAlso: load_csv
    """
    if sep is None:
        sep = ','
    with open(fname, 'w') as fd:
        # Write header
        fd.write(sep.join(data.dtype.names))
        fd.write('\n')
        # Write data
        for line in data:
            line_str = [str(i) for i in line]
            fd.write(sep.join(line_str))
            fd.write('\n')

def load_csv(*args, **kwargs):
    """Load record array from csv.

    :Arguments:
        fname <str>: File name.
        See numpy.recfromcsv

    :Optional:
        See numpy.recfromcsv

    :Note:
        Direct wrapper for numpy.recfromcsv().

    :SeeAlso: save_csv, numpy.recfromcsv
    """
    #read data
    return np.recfromcsv(*args, **kwargs)
<<<<<<< HEAD

def parse_config_file(fname, mcmc=False, load=False, param_names=None):
    """Open, parse and execute a kabuki model as specified by the
    configuration file.

    :Arguments:
        fname <str>: File name of config file.

    :Optional:
        mcmc <bool=False>: Run MCMC on model.
        load <bool=False>: Load from database.
    """
    raise NotImplementedError("Obsolete, todo!")

    import os.path
    if not os.path.isfile(fname):
        raise ValueError("%s could not be found."%fname)

    import ConfigParser

    config = ConfigParser.ConfigParser()
    config.read(fname)

    #####################################################
    # Parse config file
    data_fname = config.get('data', 'load')
    if not os.path.exists(data_fname):
        raise IOError, "Data file %s not found."%data_fname
=======


def set_proposal_sd(mc, tau=.1):
    for var in mc.variables:
        if var.__name__.endswith('var'):
            # Change proposal SD
            mc.use_step_method(pm.Metropolis, var, proposal_sd = tau)

    return


###########################################################################
# The following code is directly copied from Twisted:
# http://twistedmatrix.com/trac/browser/tags/releases/twisted-11.1.0/twisted/python/reflect.py
# For the license see:
# http://twistedmatrix.com/trac/browser/trunk/LICENSE
###########################################################################

class _NoModuleFound(Exception):
    """
    No module was found because none exists.
    """
>>>>>>> 8f567068


<<<<<<< HEAD
    data = np.recfromcsv(data_fname)

    try:
        model_type = config.get('model', 'type')
    except ConfigParser.NoOptionError:
        model_type = 'simple'
=======
class InvalidName(ValueError):
    """
    The given name is not a dot-separated list of Python objects.
    """
>>>>>>> 8f567068


class ModuleNotFound(InvalidName):
    """
    The module associated with the given name doesn't exist and it can't be
    imported.
    """


class ObjectNotFound(InvalidName):
    """
    The object associated with the given name doesn't exist and it can't be
    imported.
    """

def _importAndCheckStack(importName):
    """
    Import the given name as a module, then walk the stack to determine whether
    the failure was the module not existing, or some code in the module (for
    example a dependent import) failing.  This can be helpful to determine
    whether any actual application code was run.  For example, to distiguish
    administrative error (entering the wrong module name), from programmer
    error (writing buggy code in a module that fails to import).

    @raise Exception: if something bad happens.  This can be any type of
    exception, since nobody knows what loading some arbitrary code might do.

    @raise _NoModuleFound: if no module was found.
    """
    try:
<<<<<<< HEAD
        plot_rt_fit = config.getboolean('stats', 'plot_rt_fit')
    except ConfigParser.NoOptionError, ConfigParser.NoSectionError:
        plot_rt_fit = False

    try:
        plot_posteriors = config.getboolean('stats', 'plot_posteriors')
    except ConfigParser.NoOptionError, ConfigParser.NoSectionError:
        plot_posteriors = False


    print "Creating model..."
    m = hddm.models.Multi(data, model_type=model_type, is_subj_model=is_subj_model, no_bias=no_bias, depends_on=depends, debug=debug)

    if mcmc:
        if not load:
            print "Sampling... (this can take some time)"
            m.mcmc(samples=samples, burn=burn, thin=thin, verbose=verbose, dbname=dbname)
        else:
            m.mcmc_load_from_db(dbname=dbname)

    if save:
        m.save_stats(save)
    else:
        print m.summary()

    if plot_rt_fit:
        m.plot_rt_fit()

    if plot_posteriors:
        m.plot_posteriors

    return m

def posterior_predictive_check(model, data):
    params = copy(model.params_est)
    if model.model_type.startswith('simple'):
        params['sv'] = 0
        params['sz'] = 0
        params['ster'] = 0
    if model.no_bias:
        params['z'] = params['a']/2.

    data_sampled = _gen_rts_params(params)

    # Check
    return pm.discrepancy(data_sampled, data, .5)

def load_traces_from_db(mc, dbname):
    """Load samples from a database created by an earlier model
    """
    # Open database
    db = pm.database.hdf5.load(dbname)

    # Loop through parameters and set traces
    for node in mc.nodes:
        #loop only not-observed
        if node.observed:
            continue
        node.trace = db.trace(node.__name__)
=======
        try:
            return __import__(importName)
        except ImportError:
            excType, excValue, excTraceback = sys.exc_info()
            while excTraceback:
                execName = excTraceback.tb_frame.f_globals["__name__"]
                if (execName is None or # python 2.4+, post-cleanup
                    execName == importName): # python 2.3, no cleanup
                    raise excType, excValue, excTraceback
                excTraceback = excTraceback.tb_next
            raise _NoModuleFound()
    except:
        # Necessary for cleaning up modules in 2.3.
        sys.modules.pop(importName, None)
        raise

def find_object(name):
    """
    Retrieve a Python object by its fully qualified name from the global Python
    module namespace.  The first part of the name, that describes a module,
    will be discovered and imported.  Each subsequent part of the name is
    treated as the name of an attribute of the object specified by all of the
    name which came before it.  For example, the fully-qualified name of this
    object is 'twisted.python.reflect.namedAny'.
>>>>>>> 8f567068

    @type name: L{str}
    @param name: The name of the object to return.

    @raise InvalidName: If the name is an empty string, starts or ends with
        a '.', or is otherwise syntactically incorrect.

    @raise ModuleNotFound: If the name is syntactically correct but the
        module it specifies cannot be imported because it does not appear to
        exist.

    @raise ObjectNotFound: If the name is syntactically correct, includes at
        least one '.', but the module it specifies cannot be imported because
        it does not appear to exist.

    @raise AttributeError: If an attribute of an object along the way cannot be
        accessed, or a module along the way is not found.

    @return: the Python object identified by 'name'.
    """

    if not name:
        raise InvalidName('Empty module name')

    names = name.split('.')

    # if the name starts or ends with a '.' or contains '..', the __import__
    # will raise an 'Empty module name' error. This will provide a better error
    # message.
    if '' in names:
        raise InvalidName(
            "name must be a string giving a '.'-separated list of Python "
            "identifiers, not %r" % (name,))

    topLevelPackage = None
    moduleNames = names[:]
    while not topLevelPackage:
        if moduleNames:
            trialname = '.'.join(moduleNames)
            try:
                topLevelPackage = _importAndCheckStack(trialname)
            except _NoModuleFound:
                moduleNames.pop()
        else:
            if len(names) == 1:
                raise ModuleNotFound("No module named %r" % (name,))
            else:
                raise ObjectNotFound('%r does not name an object' % (name,))

    obj = topLevelPackage
    for n in names[1:]:
        obj = getattr(obj, n)

    return obj

######################
# END OF COPIED CODE #
######################

def centered_half_cauchy_rand(S, size):
    """sample from a half Cauchy distribution with scale S"""
    return abs(S * np.tan(np.pi * pm.random_number(size) - np.pi/2.0))

def centered_half_cauchy_logp(x, S):
    """logp of half Cauchy with scale S"""
    x = np.atleast_1d(x)
    if sum(x<0): return -np.inf
    return pm.flib.cauchy(x, 0, S) + len(x) * np.log(2)

HalfCauchy = pm.stochastic_from_dist(name="Half Cauchy",
                                     random=centered_half_cauchy_rand,
                                     logp=centered_half_cauchy_logp,
                                     dtype=np.double)

if __name__ == "__main__":
    import doctest
    doctest.testmod()<|MERGE_RESOLUTION|>--- conflicted
+++ resolved
@@ -71,36 +71,6 @@
     """
     #read data
     return np.recfromcsv(*args, **kwargs)
-<<<<<<< HEAD
-
-def parse_config_file(fname, mcmc=False, load=False, param_names=None):
-    """Open, parse and execute a kabuki model as specified by the
-    configuration file.
-
-    :Arguments:
-        fname <str>: File name of config file.
-
-    :Optional:
-        mcmc <bool=False>: Run MCMC on model.
-        load <bool=False>: Load from database.
-    """
-    raise NotImplementedError("Obsolete, todo!")
-
-    import os.path
-    if not os.path.isfile(fname):
-        raise ValueError("%s could not be found."%fname)
-
-    import ConfigParser
-
-    config = ConfigParser.ConfigParser()
-    config.read(fname)
-
-    #####################################################
-    # Parse config file
-    data_fname = config.get('data', 'load')
-    if not os.path.exists(data_fname):
-        raise IOError, "Data file %s not found."%data_fname
-=======
 
 
 def set_proposal_sd(mc, tau=.1):
@@ -123,22 +93,12 @@
     """
     No module was found because none exists.
     """
->>>>>>> 8f567068
-
-
-<<<<<<< HEAD
-    data = np.recfromcsv(data_fname)
-
-    try:
-        model_type = config.get('model', 'type')
-    except ConfigParser.NoOptionError:
-        model_type = 'simple'
-=======
+
+
 class InvalidName(ValueError):
     """
     The given name is not a dot-separated list of Python objects.
     """
->>>>>>> 8f567068
 
 
 class ModuleNotFound(InvalidName):
@@ -169,67 +129,6 @@
     @raise _NoModuleFound: if no module was found.
     """
     try:
-<<<<<<< HEAD
-        plot_rt_fit = config.getboolean('stats', 'plot_rt_fit')
-    except ConfigParser.NoOptionError, ConfigParser.NoSectionError:
-        plot_rt_fit = False
-
-    try:
-        plot_posteriors = config.getboolean('stats', 'plot_posteriors')
-    except ConfigParser.NoOptionError, ConfigParser.NoSectionError:
-        plot_posteriors = False
-
-
-    print "Creating model..."
-    m = hddm.models.Multi(data, model_type=model_type, is_subj_model=is_subj_model, no_bias=no_bias, depends_on=depends, debug=debug)
-
-    if mcmc:
-        if not load:
-            print "Sampling... (this can take some time)"
-            m.mcmc(samples=samples, burn=burn, thin=thin, verbose=verbose, dbname=dbname)
-        else:
-            m.mcmc_load_from_db(dbname=dbname)
-
-    if save:
-        m.save_stats(save)
-    else:
-        print m.summary()
-
-    if plot_rt_fit:
-        m.plot_rt_fit()
-
-    if plot_posteriors:
-        m.plot_posteriors
-
-    return m
-
-def posterior_predictive_check(model, data):
-    params = copy(model.params_est)
-    if model.model_type.startswith('simple'):
-        params['sv'] = 0
-        params['sz'] = 0
-        params['ster'] = 0
-    if model.no_bias:
-        params['z'] = params['a']/2.
-
-    data_sampled = _gen_rts_params(params)
-
-    # Check
-    return pm.discrepancy(data_sampled, data, .5)
-
-def load_traces_from_db(mc, dbname):
-    """Load samples from a database created by an earlier model
-    """
-    # Open database
-    db = pm.database.hdf5.load(dbname)
-
-    # Loop through parameters and set traces
-    for node in mc.nodes:
-        #loop only not-observed
-        if node.observed:
-            continue
-        node.trace = db.trace(node.__name__)
-=======
         try:
             return __import__(importName)
         except ImportError:
@@ -254,7 +153,6 @@
     treated as the name of an attribute of the object specified by all of the
     name which came before it.  For example, the fully-qualified name of this
     object is 'twisted.python.reflect.namedAny'.
->>>>>>> 8f567068
 
     @type name: L{str}
     @param name: The name of the object to return.
