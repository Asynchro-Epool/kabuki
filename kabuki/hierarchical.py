--- conflicted
+++ resolved
@@ -876,11 +876,7 @@
 
         print "assigned values to %d nodes (out of %d)." % (assigned_values, len(all_nodes))
         if step_method:
-<<<<<<< HEAD
             print "assigned step methods to %d (out of %d)." % (assigned_steps, len(all_nodes))
 
     def plot_posteriors(self):
-        hddm.plot_posteriors(self)
-=======
-            print "assigned step methods to %d (out of %d)." % (assigned_steps, len(all_nodes))
->>>>>>> 4bbec022
+        hddm.plot_posteriors(self)