--- conflicted
+++ resolved
@@ -533,7 +533,6 @@
 
         return sliced_db
 
-<<<<<<< HEAD
     def print_stats(self, fname=None, print_hidden=False, **kwargs):
         """print statistics of all variables
         Input (optional)
@@ -543,8 +542,6 @@
 
         sliced_db = self.gen_stats(fname=fname, print_hidden=print_hidden, **kwargs)
         self._output_stats(sliced_db.to_string(), fname)
-=======
->>>>>>> 8882b301
 
     def append_stats_to_nodes_db(self, *args, **kwargs):
         """
