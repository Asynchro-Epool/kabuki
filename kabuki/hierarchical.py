--- conflicted
+++ resolved
@@ -328,7 +328,17 @@
                 How often to retry when model creation
                 failed (due to bad starting values).
 
-        """            
+        """
+        def _create():
+            for name, param in self.params_include.iteritems():
+                # Bottom nodes are created elsewhere
+                if param.is_bottom_node:
+                    continue
+                # Check if parameter depends on data
+                if name in self.depends_on.keys():
+                    self._set_dependent_param(param)
+                else:
+                    self._set_independet_param(param)
 
             # Init bottom nodes
             for param in self.params_include.itervalues():
@@ -354,7 +364,6 @@
             if param.name in self.include or not param.optional:
                 self.params_include[param.name] = param
 
-<<<<<<< HEAD
         tries = 0
         while(True):
             try:
@@ -367,18 +376,6 @@
                     print "After %f retries, still not good fit found." %(retries)
                     raise e
             break
-=======
-        #create_nodes
-        for name, param in self.params_include.iteritems():
-            # Bottom nodes are created elsewhere
-            if param.is_bottom_node:
-                continue
-            # Check if parameter depends on data
-            if name in self.depends_on.keys():
-                self._set_dependent_param(param)
-            else:
-                self._set_independet_param(param)
->>>>>>> 6a328d1a
 
         # Create model dictionary
         self.nodes = {}
@@ -488,13 +485,9 @@
             Forwards arguments to pymc.MCMC.sample().
 
         """
-<<<<<<< HEAD
-        if not self.mc:
-=======
 
         #init mc if needed
         if self.mc == None:
->>>>>>> 6a328d1a
             self.mcmc()
 
         #suppress annoying warnings
@@ -502,15 +495,10 @@
            (type(self.mc.db) is pm.database.hdf5.Database):
             with warnings.catch_warnings():
                 warnings.simplefilter('ignore', pm.database.hdf5.tables.NaturalNameWarning)
-<<<<<<< HEAD
-
-        self.mc.sample(*args, **kwargs)
-
-=======
         
         #sample   
         self.mc.sample(*args, **kwargs)
->>>>>>> 6a328d1a
+
         return self.mc
 
     def print_group_stats(self):
