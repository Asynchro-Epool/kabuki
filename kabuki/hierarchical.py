--- conflicted
+++ resolved
@@ -524,206 +524,7 @@
 
         return self.nodes
 
-<<<<<<< HEAD
-
-=======
-    def map(self, runs=2, warn_crit=5, method='fmin_powell', **kwargs):
-        """
-        Find MAP and set optimized values to nodes.
-
-        :Arguments:
-            runs : int
-                How many runs to make with different starting values
-            warn_crit: float
-                How far must the two best fitting values be apart in order to print a warning message
-
-        :Returns:
-            pymc.MAP object of model.
-
-        :Note:
-            Forwards additional keyword arguments to pymc.MAP().
-
-        """
-
-        if self.is_group_model:
-            raise NotImplementedError("""Sorry, This method is not yet implemented for group models.
-            you might consider using the subj_by_subj_map_init method""")
-
-        from operator import attrgetter
-
-        maps = []
-
-        for i in range(runs):
-            # (re)create nodes to get new initival values.
-            #nodes are not created for the first iteration if they already exist
-            if (i > 0) or (not self.nodes):
-                self.create_nodes()
-
-            m = pm.MAP(self.nodes)
-            m.fit(method, **kwargs)
-            print m.logp
-            maps.append(m)
-
-        # We want to use values of the best fitting model
-        sorted_maps = sorted(maps, key=attrgetter('logp'))
-        max_map = sorted_maps[-1]
-
-        # If maximum logp values are not in the same range, there
-        # could be a problem with the model.
-        if runs >= 2:
-            abs_err = np.abs(sorted_maps[-1].logp - sorted_maps[-2].logp)
-            if abs_err > warn_crit:
-                print "Warning! Two best fitting MAP estimates are %f apart. Consider using more runs to avoid local minima." % abs_err
-
-        # Set values of nodes
-        for name, node in max_map._dict_container.iteritems():
-            if isinstance(node, pm.ArrayContainer):
-                for i,subj_node in enumerate(node):
-                    if isinstance(node, pm.Node) and not subj_node.observed:
-                        self.nodes[name][i].value = subj_node.value
-            elif isinstance(node, pm.Node) and not node.observed:
-                self.nodes[name].value = node.value
-
-        return max_map
-
-    def _assign_spx(self, param, loc, scale):
-        """assign spx step method to param"""
-        self.mc.use_step_method(kabuki.steps.SPXcentered,
-                                loc=loc,
-                                scale=scale,
-                                loc_step_method=param.group_knode.step_method,
-                                loc_step_method_args=param.group_knode.step_method_args,
-                                scale_step_method=param.var_knode.step_method,
-                                scale_step_method_args=param.var_knode.step_method_args,
-                                beta_step_method=param.subj_knode.step_method,
-                                beta_step_method_args=param.subj_knode.step_method_args)
-
-
-    def mcmc(self, assign_step_methods=True, *args, **kwargs):
-        """
-        Returns pymc.MCMC object of model.
-
-        Input:
-            assign_step_metheds <bool> : assign the step methods in params to the nodes
-
-            The rest of the arguments are forwards to pymc.MCMC
-        """
-
-        if not self.nodes:
-            self.create_nodes()
-
-        nodes ={}
-        for (name, value) in self.nodes.iteritems():
-            if value != None:
-                nodes[name] = value
-
-        self.mc = pm.MCMC(nodes, *args, **kwargs)
-
-        if assign_step_methods and self.is_group_model:
-            self.mcmc_step_methods()
-
-        return self.mc
-
-
-    def mcmc_step_methods(self):
-
-        #assign step methods
-        for param in self.params:
-            #assign SPX when share_var
-            if param.use_spx and param.share_var:
-                loc = param.group_nodes.values()
-                scale = param.var_nodes.values()[0]
-                self._assign_spx(param, loc, scale)
-
-            #assign SPX when var is not shared
-            elif param.use_spx and not param.share_var:
-                for (tag, node) in param.group_nodes.iteritems():
-                    loc=param.group_nodes[tag]
-                    scale=param.var_nodes[tag]
-                    self._assign_spx(param, loc, scale)
-
-            #assign other step methods
-            else:
-                for knode in param.knodes.itervalues():
-                    #check if we need to assign step method
-                    if (knode is None) or knode.step_method is None:
-                        continue
-                    #assign it to all the nodes in knode
-                    for node in knode.nodes.itervalues():
-                        step = knode.step_method
-                        args = knode.step_method_args
-                        if node is None:
-                            continue
-                        #check if it is a single node, otherwise it's a node array
-                        elif isinstance(node, pm.Stochastic):
-                            self.mc.use_step_method(step, node, **args)
-                        else:
-                            [self.mc.use_step_method(step, t_node, **args) for t_node in node]
-
-    def sample(self, *args, **kwargs):
-        """Sample from posterior.
-
-        :Note:
-            Forwards arguments to pymc.MCMC.sample().
-
-        """
-
-        # init mc if needed
-        if self.mc == None:
-            self.mcmc()
-
-        # suppress annoying warnings
-        if ('hdf5' in dir(pm.database)) and \
-           isinstance(self.mc.db, pm.database.hdf5.Database):
-            warnings.simplefilter('ignore', pm.database.hdf5.tables.NaturalNameWarning)
-
-        # sample
-        self.mc.sample(*args, **kwargs)
-
-    def dic_info(self):
-        """returns information about the model DIC"""
-
-        info = {}
-        info['DIC'] = self.mc.dic
-        info['deviance']  = np.mean(self.mc.db.trace('deviance')(), axis=0)
-        info['pD'] = info['DIC'] - info['deviance']
-
-        return info
-
-    def _output_stats(self, stats_str, fname=None):
-        """
-        used by print_stats and print_group_stats to print the stats to the screen
-        or to file
-        """
-        info = self.dic_info()
-        if fname is None:
-            print stats_str
-            print "DIC: %f" % self.mc.dic
-            print "deviance: %f" % info['deviance']
-            print "pD: %f" % info['pD']
-        else:
-            with open(fname, 'w') as fd:
-                fd.write(stats_str)
-                fd.write("DIC: %f\n" % self.mc.dic)
-                fd.write("deviance: %f\n" % info['deviance'])
-                fd.write("pD: %f\n" % info['pD'])
-
-    def print_group_stats(self, fname=None):
-        """print statistics of group variables
-        Input (optional)
-            fname <string> - the output will be written to a file named fname
-        """
-        stats_str = kabuki.analyze.gen_group_stats(self.stats())
-        self._output_stats(stats_str, fname)
-
-    def print_stats(self, fname=None):
-        """print statistics of all variables
-        Input (optional)
-            fname <string> - the output will be written to a file named fname
-        """
-        stats_str = kabuki.analyze.gen_stats(self.stats())
-        self._output_stats(stats_str, fname)
->>>>>>> 2713f3a1
+
 
     def _set_dependent_param(self, param):
         """Set parameter that depends on data.
