--- conflicted
+++ resolved
@@ -15,6 +15,7 @@
 
 import kabuki
 from copy import copy, deepcopy
+
 
 class Knode(object):
     def __init__(self, stoch, step_method=None, step_method_args=None, **kwargs):
@@ -81,7 +82,6 @@
         self.group_nodes = OrderedDict()
         self.var_nodes = OrderedDict()
         self.subj_nodes = OrderedDict()
-        self.bottom_nodes = OrderedDict()
 
         # Pointers that get overwritten
         self.group = None
@@ -212,12 +212,8 @@
     """
 
     def __init__(self, data, is_group_model=None, depends_on=None, trace_subjs=True,
-<<<<<<< HEAD
                  plot_subjs=False, plot_var=False, include=(), replace_params=None,
                  update_params=None, overwrite_data_idx=False):
-=======
-                 plot_subjs=False, plot_var=False, include=(), replace_params=None):
->>>>>>> 8f567068
         # Init
         self.include = set(include)
 
@@ -325,17 +321,11 @@
             self.params_dict[param.name] = param
 
 
-<<<<<<< HEAD
 
     def _change_default_params(self, replace_params, update_params):
         """replace/update parameters with user defined parameters"""
         #replace params
         if type(replace_params)==Parameter:
-=======
-    def set_user_params(self, replace_params):
-        """replace parameters with user defined parameters"""
-        if isinstance(replace_params, Parameter):
->>>>>>> 8f567068
             replace_params = [replace_params]
         for new_param in replace_params:
             for i in range(len(self.params)):
@@ -372,7 +362,6 @@
 
         params = {} # use subj parameters to feed into model
         # Create new params dict and copy over nodes
-
         for name, param in self.params_include.iteritems():
             # Bottom nodes are created later
             if name in self.depends_on or param.is_bottom_node:
@@ -453,7 +442,7 @@
         parameter.
 
         :Arguments:
-            max_retries : int
+            retry : int
                 How often to retry when model creation
                 failed (due to bad starting values).
 
@@ -473,7 +462,6 @@
                 else:
                     self._set_independet_param(param)
 
-
             # Init bottom nodes
             for param in self.params_include.itervalues():
                 if not param.is_bottom_node:
@@ -499,7 +487,6 @@
             if param.name in self.include or not param.optional:
                 self.params_include[param.name] = param
 
-<<<<<<< HEAD
 #        for tries in range(max_retries):
 #            try:
 #                _create()
@@ -510,17 +497,6 @@
 #            print "After %f retries, still not good fit found." %(tries)
 #            _create()
         _create()
-=======
-        for tries in range(max_retries):
-            try:
-                _create()
-            except (pm.ZeroProbability, ValueError) as e:
-                continue
-            break
-        else:
-            print "After %f retries, still no good fit found." %(tries)
-            raise e
->>>>>>> 8f567068
 
 
         # Create model dictionaries
@@ -528,7 +504,6 @@
         self.group_nodes = {}
         self.var_nodes = {}
         self.subj_nodes = {}
-        self.bottom_nodes = {}
 
         #dictionary of stochastics. the keys are names of single nodes
         self.stoch_by_name = {}
@@ -546,7 +521,6 @@
             for tag, node in param.var_nodes.iteritems():
                 self.nodes[name+tag+'_var'] = node
                 self.var_nodes[name+tag] = node
-<<<<<<< HEAD
                 self.stoch_by_tuple[(name,'v',tag,-1)] = node
                 self.stoch_by_name[node.__name__] = node
             for tag, nodes in param.subj_nodes.iteritems():
@@ -569,11 +543,6 @@
                 param.knodes['subj'].nodes = param.subj_nodes
             except AttributeError:
                 pass
-=======
-            for tag, node in param.bottom_nodes.iteritems():
-                self.nodes[name+tag+'_bottom'] = node
-                self.bottom_nodes[name+tag] = node
->>>>>>> 8f567068
 
         return self.nodes
 
@@ -866,21 +835,10 @@
 
         # Init nodes
         param.subj_nodes[tag] = np.empty(self._num_subjs, dtype=object)
-<<<<<<< HEAD
         # now create subj parameter distribution for each subject
         for subj_idx,subj in enumerate(self._subjs):
             data_subj = data[data['subj_idx']==subj]
             param.data = data_subj
-=======
-        # Create subj parameter distribution for each subject
-        for subj_idx, subj in enumerate(self._subjs):
-            data_subj = data[data['subj_idx']==subj]
-            param.data = data_subj
-            param.group = param.group_nodes[tag]
-            if param.create_group_node:
-                param.var = param.var_nodes[tag]
-            param.tag = tag
->>>>>>> 8f567068
             param.idx = subj_idx
             param.subj_nodes[tag][subj_idx] = self.create_pymc_node(param.subj_knode, param.full_name)
 
@@ -906,15 +864,10 @@
         for i, (data, params_dep, dep_name_list, dep_name_str) in enumerate(data_dep):
             dep_name = dep_name_str
             if init:
-<<<<<<< HEAD
                 if self.is_group_model and param.has_subj_nodes:
                     param.subj_nodes[dep_name] = np.empty(self._num_subjs, dtype=object)
-=======
-                if self.is_group_model and param.create_subj_nodes:
-                    param.bottom_nodes[dep_name] = np.empty(self._num_subjs, dtype=object)
->>>>>>> 8f567068
                 else:
-                    param.bottom_nodes[dep_name] = None
+                    param.subj_nodes[dep_name] = None
             else:
                 self._create_bottom_node(param, data, params_dep, dep_name, i)
 
@@ -955,18 +908,12 @@
 
                 # Here we'll store all nodes belonging to the subject
                 selected_subj_nodes = {}
-                # Find and store corresponding nodes
+                # Create new params dict and copy over nodes
                 for selected_param in self.params_include.itervalues():
                     # Since groupless nodes are not created in this function we
                     # have to search for the correct node and include it in
                     # the params.
-<<<<<<< HEAD
                     if not selected_param.has_subj_nodes:
-=======
-                    if selected_param.is_bottom_node:
-                        continue
-                    if not selected_param.create_subj_nodes:
->>>>>>> 8f567068
                         if selected_param.subj_nodes.has_key(dep_name):
                             selected_subj_nodes[selected_param.name] = selected_param.group_nodes[dep_name]
                         else:
@@ -985,15 +932,9 @@
                 bottom_node = self.get_bottom_node(param, selected_subj_nodes)
                 if bottom_node is not None and len(bottom_node.value) == 0:
                     print "Warning! Bottom node %s is not linked to data. Replacing with None." % param.full_name
-<<<<<<< HEAD
                     param.subj_nodes[dep_name][i] = None
                 else:
                     param.subj_nodes[dep_name][i] = bottom_node
-=======
-                    param.bottom_nodes[dep_name][i] = None
-                else:
-                    param.bottom_nodes[dep_name][i] = bottom_node
->>>>>>> 8f567068
                 param.reset()
         else: # Do not use subj params, but group ones
             # Since group nodes are not created in this function we
@@ -1005,11 +946,7 @@
 
             if len(data) == 0:
                 # If no data is present, do not create node.
-<<<<<<< HEAD
                 param.subj_nodes[dep_name][i] = None
-=======
-                param.bottom_nodes[dep_name][i] = None
->>>>>>> 8f567068
             else:
                 param.tag = dep_name
                 param.data = data
@@ -1017,15 +954,9 @@
                 bottom_node = self.get_bottom_node(param, params)
                 if bottom_node is not None and len(bottom_node.value) == 0:
                     print "Warning! Bottom node %s is not linked to data. Replacing with None." % param.full_name
-<<<<<<< HEAD
                     param.subj_nodes[dep_name] = None
                 else:
                     param.subj_nodes[dep_name] = bottom_node
-=======
-                    param.bottom_nodes[dep_name] = None
-                else:
-                    param.bottom_nodes[dep_name] = bottom_node
->>>>>>> 8f567068
 
             param.reset()
 
@@ -1096,11 +1027,6 @@
 
         # Take the traces from the database and feed them into our
         # distribution variables (needed for _gen_stats())
-<<<<<<< HEAD
-=======
-        for node in self.mc.stochastics:
-            node.trace = self.mc.trace(node.__name__)
->>>>>>> 8f567068
 
         return self
 
@@ -1214,7 +1140,6 @@
         if parameters is None: #plot the model
             pm.Matplot.plot(self.mc)
 
-<<<<<<< HEAD
         else: #plot only the given parameters
 
             if type(parameters) != list:
@@ -1232,15 +1157,8 @@
                 node.plot = True
                 pm.Matplot.plot(node)
                 node.plot = plot_value
-=======
-    def plot_posteriors(self, *args, **kwargs):
-        pm.Matplot.plot(self.mc, *args, **kwargs)
-
-    def plot_posterior_predictive(self, *args, **kwargs):
-        kabuki.analyze.plot_posterior_predictive(self, *args, **kwargs)
->>>>>>> 8f567068
-
-    def subj_by_subj_map_init(self, runs=2, verbose=-1, **map_kwargs):
+
+    def subj_by_subj_map_init(self, runs=2, **map_kwargs):
         """
         initializing nodes by finding the MAP for each subject separately
         Input:
@@ -1254,12 +1172,8 @@
         # check if nodes were created. if they were it cause problems for deepcopy
         assert (not self.nodes), "function should be used before nodes are initialized."
 
-<<<<<<< HEAD
         #init
         subjless = {}
-=======
-        # init
->>>>>>> 8f567068
         subjs = self._subjs
         n_subjs = len(subjs)
         empty_s_model = deepcopy(self)
@@ -1268,17 +1182,10 @@
 
         self.create_nodes()
 
-<<<<<<< HEAD
-        #fit and copy single subjects
-        for i_subj in range(n_subjs):
-            #create and fit a single subject
-            print "*!*!* fitting subject %d *!*!*" % subjs[i_subj]
-=======
         # loop over subjects
         for i_subj in range(n_subjs):
             # create and fit single subject
             if verbose > 1: print "*!*!* fitting subject %d *!*!*" % subjs[i_subj]
->>>>>>> 8f567068
             t_data = self.data[self.data['subj_idx'] == subjs[i_subj]]
             t_data = rec.drop_fields(t_data, ['data_idx'])
             s_model = deepcopy(empty_s_model)
