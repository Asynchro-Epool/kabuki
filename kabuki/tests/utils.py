import kabuki
from kabuki.hierarchical import Knode
import numpy as np
import pymc as pm
import scipy
import pandas as pd

class HNodeSimple(kabuki.Hierarchical):
    def create_knodes(self):
        if self.is_group_model:
            mu_g = Knode(pm.Uniform, 'mu_g', lower=-5, upper=5, depends=self.depends['mu'])
            mu_subj = Knode(pm.Normal, 'mu_subj', mu=mu_g, tau=1, depends=('subj_idx',), subj=True)

            like = Knode(pm.Normal, 'like', mu=mu_subj, tau=1, col_name='data', observed=True)

            return [mu_g, mu_subj, like]

        else:
            mu_subj = Knode(pm.Uniform, 'mu_subj', lower=-5, upper=5, depends=self.depends['mu'])

            like = Knode(pm.Normal, 'like', mu=mu_subj, tau=1, col_name='data', observed=True)

            return [mu_subj, like]

class HNodeSimpleVar(kabuki.Hierarchical):
    def create_knodes(self):
        if self.is_group_model:
            mu_g = Knode(pm.Uniform, 'mu_g', lower=-5, upper=5, depends=self.depends['mu'])
            mu_std = Knode(pm.Uniform, 'mu_std', lower=1e-8, upper=100, depends=self.depends['mu_std'])
            mu_tau = Knode(pm.Deterministic, 'mu_tau', doc='mu_tau', eval=lambda x: x**-2, x=mu_std, plot=False, trace=False)
            #v_tau = Knode(pm.Lambda, 'v_tau', lam_fun=lambda x=v_std: x**-2, plot=False, trace=False)
            mu_subj = Knode(pm.Normal, 'mu_subj', mu=mu_g, tau=mu_tau, subj=True)

            like = Knode(pm.Normal, 'like', mu=mu_subj, tau=1, col_name='data', observed=True)

            return [mu_g, mu_std, mu_tau, mu_subj, like]

        else:
            mu_subj = Knode(pm.Uniform, 'mu_subj', lower=-5, upper=5, depends=self.depends['mu'])

            like = Knode(pm.Normal, 'like', mu=mu_subj, tau=1, col_name='data', observed=True)

            return [mu_subj, like]

class HNodeTransform(kabuki.Hierarchical):
    def create_knodes(self):
        if self.is_group_model:
            loc_g = Knode(pm.Uniform, 'loc_g', lower=-5, upper=5, depends=self.depends['loc'], hidden=True)
            loc_std = Knode(pm.Uniform, 'loc_std', lower=1e-8, upper=100, depends=self.depends['loc_std'])
            loc_tau = Knode(pm.Deterministic, 'loc_tau', doc='loc_tau', eval=lambda x: x**-2, x=loc_std, plot=False, trace=False)
            loc_subj = Knode(pm.Normal, 'loc_subj', mu=loc_g, tau=loc_tau, subj=True, plot=False, hidden=True)
            loc_subj_trans = Knode(pm.Deterministic, 'loc_subj_trans', eval=lambda x: x, x=loc_subj, plot=True, trace=True)
            like = Knode(pm.Normal, 'like', mu=loc_subj_trans, tau=1, col_name='data', observed=True)

            return [loc_g, loc_std, loc_tau, loc_subj, loc_subj_trans, like]

        else:
            loc_subj = Knode(pm.Uniform, 'loc_subj', lower=-5, upper=5, depends=self.depends['loc'])
            loc_subj_trans = Knode(pm.Deterministic, 'loc_subj_trans', eval=lambda x: x, x=loc_subj, plot=True, trace=True)

            like = Knode(pm.Normal, 'like', mu=loc_subj_trans, tau=1, col_name='data', observed=True)

            return [loc_subj, loc_subj_trans, like]


def create_test_models():
    n_subj = 5
    data, params = kabuki.generate.gen_rand_data(pm.Normal, {'A':{'mu':0, 'tau':1}, 'B': {'mu':0, 'tau':1}}, subjs=n_subj)
    data = pd.DataFrame(data)
    data['condition2'] = np.random.randint(2, size=len(data))
    models = []

    models.append(HNodeSimple(data['data']))
    models.append(HNodeSimple(data))
<<<<<<< HEAD
    models.append(HNodeSimple(data, depends_on={'loc': 'condition'}))
    models.append(HNodeSimpleVar(data, depends_on={'loc': 'condition'}))
    models.append(HNodeSimpleVar(data, depends_on={'loc': 'condition', 'loc_std':'condition'}))
    models.append(HNodeSimpleVar(data, depends_on={'loc': 'condition', 'loc_std':'condition2'}))
    models.append(HNodeSimpleVar(data, depends_on={'loc': ['condition', 'condition2'], 'loc_std':'condition2'}))
    models.append(HNodeTransform(data, depends_on={'loc': 'condition', 'loc_std':'condition2'}))
=======
    models.append(HNodeSimple(data, depends_on={'mu': 'condition'}))
    models.append(HNodeSimpleVar(data, depends_on={'mu': 'condition'}))
    models.append(HNodeSimpleVar(data, depends_on={'mu': 'condition', 'mu_std':'condition'}))
    models.append(HNodeSimpleVar(data, depends_on={'mu': 'condition', 'mu_std':'condition2'}))
    models.append(HNodeSimpleVar(data, depends_on={'mu': ['condition', 'condition2'], 'mu_std':'condition2'}))
>>>>>>> 545300ce

    return models, params

def sample_from_models(models, n_iter = 200):
    """sample from all models"""
    for i, model in enumerate(models):
        print "sample model", i
        model.sample(n_iter)<|MERGE_RESOLUTION|>--- conflicted
+++ resolved
@@ -45,22 +45,22 @@
 class HNodeTransform(kabuki.Hierarchical):
     def create_knodes(self):
         if self.is_group_model:
-            loc_g = Knode(pm.Uniform, 'loc_g', lower=-5, upper=5, depends=self.depends['loc'], hidden=True)
-            loc_std = Knode(pm.Uniform, 'loc_std', lower=1e-8, upper=100, depends=self.depends['loc_std'])
-            loc_tau = Knode(pm.Deterministic, 'loc_tau', doc='loc_tau', eval=lambda x: x**-2, x=loc_std, plot=False, trace=False)
-            loc_subj = Knode(pm.Normal, 'loc_subj', mu=loc_g, tau=loc_tau, subj=True, plot=False, hidden=True)
-            loc_subj_trans = Knode(pm.Deterministic, 'loc_subj_trans', eval=lambda x: x, x=loc_subj, plot=True, trace=True)
-            like = Knode(pm.Normal, 'like', mu=loc_subj_trans, tau=1, col_name='data', observed=True)
+            mu_g = Knode(pm.Uniform, 'mu_g', lower=-5, upper=5, depends=self.depends['mu'], hidden=True)
+            mu_std = Knode(pm.Uniform, 'mu_std', lower=1e-8, upper=100, depends=self.depends['mu_std'])
+            mu_tau = Knode(pm.Deterministic, 'mu_tau', doc='mu_tau', eval=lambda x: x**-2, x=mu_std, plot=False, trace=False)
+            mu_subj = Knode(pm.Normal, 'mu_subj', mu=mu_g, tau=mu_tau, subj=True, plot=False, hidden=True)
+            mu_subj_trans = Knode(pm.Deterministic, 'mu_subj_trans', eval=lambda x: x, x=mu_subj, plot=True, trace=True)
+            like = Knode(pm.Normal, 'like', mu=mu_subj_trans, tau=1, col_name='data', observed=True)
 
-            return [loc_g, loc_std, loc_tau, loc_subj, loc_subj_trans, like]
+            return [mu_g, mu_std, mu_tau, mu_subj, mu_subj_trans, like]
 
         else:
-            loc_subj = Knode(pm.Uniform, 'loc_subj', lower=-5, upper=5, depends=self.depends['loc'])
-            loc_subj_trans = Knode(pm.Deterministic, 'loc_subj_trans', eval=lambda x: x, x=loc_subj, plot=True, trace=True)
+            mu_subj = Knode(pm.Uniform, 'mu_subj', lower=-5, upper=5, depends=self.depends['mu'])
+            mu_subj_trans = Knode(pm.Deterministic, 'mu_subj_trans', eval=lambda x: x, x=mu_subj, plot=True, trace=True)
 
-            like = Knode(pm.Normal, 'like', mu=loc_subj_trans, tau=1, col_name='data', observed=True)
+            like = Knode(pm.Normal, 'like', mu=mu_subj_trans, tau=1, col_name='data', observed=True)
 
-            return [loc_subj, loc_subj_trans, like]
+            return [mu_subj, mu_subj_trans, like]
 
 
 def create_test_models():
@@ -72,20 +72,12 @@
 
     models.append(HNodeSimple(data['data']))
     models.append(HNodeSimple(data))
-<<<<<<< HEAD
-    models.append(HNodeSimple(data, depends_on={'loc': 'condition'}))
-    models.append(HNodeSimpleVar(data, depends_on={'loc': 'condition'}))
-    models.append(HNodeSimpleVar(data, depends_on={'loc': 'condition', 'loc_std':'condition'}))
-    models.append(HNodeSimpleVar(data, depends_on={'loc': 'condition', 'loc_std':'condition2'}))
-    models.append(HNodeSimpleVar(data, depends_on={'loc': ['condition', 'condition2'], 'loc_std':'condition2'}))
-    models.append(HNodeTransform(data, depends_on={'loc': 'condition', 'loc_std':'condition2'}))
-=======
     models.append(HNodeSimple(data, depends_on={'mu': 'condition'}))
     models.append(HNodeSimpleVar(data, depends_on={'mu': 'condition'}))
     models.append(HNodeSimpleVar(data, depends_on={'mu': 'condition', 'mu_std':'condition'}))
     models.append(HNodeSimpleVar(data, depends_on={'mu': 'condition', 'mu_std':'condition2'}))
     models.append(HNodeSimpleVar(data, depends_on={'mu': ['condition', 'condition2'], 'mu_std':'condition2'}))
->>>>>>> 545300ce
+    models.append(HNodeTransform(data, depends_on={'mu': 'condition', 'mu_std':'condition2'}))
 
     return models, params
 
